--- conflicted
+++ resolved
@@ -778,37 +778,12 @@
 			);
 			let proposer = Proposer::new(proposer_factory);
 
-<<<<<<< HEAD
-			Ok(AuraConsensus::build::<sp_consensus_aura::sr25519::AuthorityPair, _, _, _, _, _, _, _>(
-				BuildAuraConsensusParams {
-					proposer_factory,
-					create_inherent_data_providers: move |_, (relay_parent, validation_data)| {
-						let relay_chain_interface = relay_chain_interface.clone();
-
-						async move {
-							let parachain_inherent =
-							cumulus_primitives_parachain_inherent::ParachainInherentData::create_at(
-								relay_parent,
-								&relay_chain_interface,
-								&validation_data,
-								para_id,
-							).await;
-
-							let timestamp = sp_timestamp::InherentDataProvider::from_system_time();
-
-							let slot =
-							sp_consensus_aura::inherents::InherentDataProvider::from_timestamp_and_slot_duration(
-								*timestamp,
-								slot_duration,
-							);
-=======
 			let collator_service = CollatorService::new(
 				client.clone(),
 				Arc::new(task_manager.spawn_handle()),
 				announce_block,
 				client.clone(),
 			);
->>>>>>> d4bb2215
 
 			let params = BasicAuraParams {
 				create_inherent_data_providers: move |_, ()| async move { Ok(()) },
@@ -828,26 +803,6 @@
 				authoring_duration: Duration::from_millis(500),
 			};
 
-<<<<<<< HEAD
-							Ok((slot, timestamp, parachain_inherent))
-						}
-					},
-					block_import,
-					para_client: client,
-					backoff_authoring_blocks: Option::<()>::None,
-					sync_oracle,
-					keystore,
-					force_authoring,
-					slot_duration,
-					// We got around 500ms for proposing
-					block_proposal_slot_portion: SlotProportion::new(1f32 / 24f32),
-					// And a maximum of 750ms if slots are skipped
-					max_block_proposal_slot_portion: Some(SlotProportion::new(1f32 / 16f32)),
-					telemetry,
-					additional_digests_provider: (),
-				},
-			))
-=======
 			let fut = basic_aura::run::<
 				Block,
 				sp_consensus_aura::sr25519::AuthorityPair,
@@ -862,7 +817,6 @@
 			task_manager.spawn_essential_handle().spawn("aura", None, fut);
 
 			Ok(())
->>>>>>> d4bb2215
 		},
 		hwbench,
 	)
@@ -1201,86 +1155,12 @@
 		 transaction_pool,
 		 sync_oracle,
 		 keystore,
-<<<<<<< HEAD
-		 force_authoring| {
-			let spawn_handle = task_manager.spawn_handle();
-			let client2 = client.clone();
-			let block_import2 = block_import.clone();
-			let transaction_pool2 = transaction_pool.clone();
-			let telemetry2 = telemetry.clone();
-			let prometheus_registry2 = prometheus_registry.map(|r| (*r).clone());
-			let relay_chain_for_aura = relay_chain_interface.clone();
-
-			let aura_consensus = BuildOnAccess::Uninitialized(Some(Box::new(move || {
-				let slot_duration =
-					cumulus_client_consensus_aura::slot_duration(&*client2).unwrap();
-
-				let proposer_factory = sc_basic_authorship::ProposerFactory::with_proof_recording(
-					spawn_handle,
-					client2.clone(),
-					transaction_pool2,
-					prometheus_registry2.as_ref(),
-					telemetry2.clone(),
-				);
-
-				AuraConsensus::build::<<AuraId as AppCrypto>::Pair, _, _, _, _, _, _, _>(
-					BuildAuraConsensusParams {
-						proposer_factory,
-						create_inherent_data_providers:
-							move |_, (relay_parent, validation_data)| {
-								let relay_chain_for_aura = relay_chain_for_aura.clone();
-								async move {
-									let parachain_inherent =
-										cumulus_primitives_parachain_inherent::ParachainInherentData::create_at(
-											relay_parent,
-											&relay_chain_for_aura,
-											&validation_data,
-											para_id,
-										).await;
-
-									let timestamp =
-										sp_timestamp::InherentDataProvider::from_system_time();
-
-									let slot =
-										sp_consensus_aura::inherents::InherentDataProvider::from_timestamp_and_slot_duration(
-											*timestamp,
-											slot_duration,
-										);
-
-									let parachain_inherent =
-										parachain_inherent.ok_or_else(|| {
-											Box::<dyn std::error::Error + Send + Sync>::from(
-												"Failed to create parachain inherent",
-											)
-										})?;
-
-									Ok((slot, timestamp, parachain_inherent))
-								}
-							},
-						block_import: block_import2,
-						para_client: client2,
-						backoff_authoring_blocks: Option::<()>::None,
-						sync_oracle,
-						keystore,
-						force_authoring,
-						slot_duration,
-						// We got around 500ms for proposing
-						block_proposal_slot_portion: SlotProportion::new(1f32 / 24f32),
-						// And a maximum of 750ms if slots are skipped
-						max_block_proposal_slot_portion: Some(SlotProportion::new(1f32 / 16f32)),
-						telemetry: telemetry2,
-						additional_digests_provider: (),
-					},
-				)
-			})));
-=======
 		 relay_chain_slot_duration,
 		 para_id,
 		 collator_key,
 		 overseer_handle,
 		 announce_block| {
 			let slot_duration = cumulus_client_consensus_aura::slot_duration(&*client)?;
->>>>>>> d4bb2215
 
 			let proposer_factory = sc_basic_authorship::ProposerFactory::with_proof_recording(
 				task_manager.spawn_handle(),
@@ -1595,36 +1475,12 @@
 			);
 			let proposer = Proposer::new(proposer_factory);
 
-<<<<<<< HEAD
-			Ok(AuraConsensus::build::<sp_consensus_aura::sr25519::AuthorityPair, _, _, _, _, _, _, _>(
-				BuildAuraConsensusParams {
-					proposer_factory,
-					create_inherent_data_providers: move |_, (relay_parent, validation_data)| {
-						let relay_chain_interface = relay_chain_interface.clone();
-						async move {
-							let parachain_inherent =
-								cumulus_primitives_parachain_inherent::ParachainInherentData::create_at(
-									relay_parent,
-									&relay_chain_interface,
-									&validation_data,
-									para_id,
-								).await;
-
-							let timestamp = sp_timestamp::InherentDataProvider::from_system_time();
-
-							let slot =
-								sp_consensus_aura::inherents::InherentDataProvider::from_timestamp_and_slot_duration(
-									*timestamp,
-									slot_duration,
-								);
-=======
 			let collator_service = CollatorService::new(
 				client.clone(),
 				Arc::new(task_manager.spawn_handle()),
 				announce_block,
 				client.clone(),
 			);
->>>>>>> d4bb2215
 
 			let params = BasicAuraParams {
 				create_inherent_data_providers: move |_, ()| async move { Ok(()) },
@@ -1644,26 +1500,6 @@
 				authoring_duration: Duration::from_millis(500),
 			};
 
-<<<<<<< HEAD
-							Ok((slot, timestamp, parachain_inherent))
-						}
-					},
-					block_import,
-					para_client: client,
-					backoff_authoring_blocks: Option::<()>::None,
-					sync_oracle,
-					keystore,
-					force_authoring,
-					slot_duration,
-					// We got around 500ms for proposing
-					block_proposal_slot_portion: SlotProportion::new(1f32 / 24f32),
-					// And a maximum of 750ms if slots are skipped
-					max_block_proposal_slot_portion: Some(SlotProportion::new(1f32 / 16f32)),
-					telemetry,
-					additional_digests_provider: (),
-				},
-			))
-=======
 			let fut = basic_aura::run::<
 				Block,
 				sp_consensus_aura::sr25519::AuthorityPair,
@@ -1678,7 +1514,6 @@
 			task_manager.spawn_essential_handle().spawn("aura", None, fut);
 
 			Ok(())
->>>>>>> d4bb2215
 		},
 		hwbench,
 	)
