--- conflicted
+++ resolved
@@ -406,7 +406,8 @@
 		para_id,
 		overseer_handle,
 		slot_duration,
-<<<<<<< HEAD
+		relay_chain_slot_duration,
+		proposer,
 		// We got around 500ms for proposing
 		block_proposal_slot_portion: SlotProportion::new(1f32 / 24f32),
 		// And a maximum of 750ms if slots are skipped
@@ -415,23 +416,13 @@
 		additional_digests_provider: (),
 	};
 
-	Ok(AuraConsensus::build::<sp_consensus_aura::sr25519::AuthorityPair, _, _, _, _, _, _, _>(params))
-=======
-		relay_chain_slot_duration,
-		proposer,
-		collator_service,
-		// Very limited proposal time.
-		authoring_duration: Duration::from_millis(500),
-	};
-
 	let fut =
-		basic_aura::run::<Block, sp_consensus_aura::sr25519::AuthorityPair, _, _, _, _, _, _, _>(
+		basic_aura::run::<Block, sp_consensus_aura::sr25519::AuthorityPair, _, _, _, _, _, _, _, _>(
 			params,
 		);
 	task_manager.spawn_essential_handle().spawn("aura", None, fut);
 
 	Ok(())
->>>>>>> d4bb2215
 }
 
 /// Start a parachain node.
