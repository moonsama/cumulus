--- conflicted
+++ resolved
@@ -8,13 +8,9 @@
 [dependencies]
 async-trait = "0.1.68"
 codec = { package = "parity-scale-codec", version = "3.0.0", features = [ "derive" ] }
-<<<<<<< HEAD
-futures = "0.3.26"
+futures = "0.3.28"
 futures-timer = "3.0.1"
 log = "0.4.17"
-=======
-futures = "0.3.28"
->>>>>>> 5d0c15df
 tracing = "0.1.37"
 
 # Substrate
