// Copyright 2021 Parity Technologies (UK) Ltd.
// This file is part of Cumulus.

// Cumulus is free software: you can redistribute it and/or modify
// it under the terms of the GNU General Public License as published by
// the Free Software Foundation, either version 3 of the License, or
// (at your option) any later version.

// Cumulus is distributed in the hope that it will be useful,
// but WITHOUT ANY WARRANTY; without even the implied warranty of
// MERCHANTABILITY or FITNESS FOR A PARTICULAR PURPOSE.  See the
// GNU General Public License for more details.

// You should have received a copy of the GNU General Public License
// along with Cumulus.  If not, see <http://www.gnu.org/licenses/>.

//! The AuRa consensus algorithm for parachains.
//!
//! This extends the Substrate provided AuRa consensus implementation to make it compatible for
//! parachains. The main entry points for of this consensus algorithm are [`AuraConsensus::build`]
//! and [`fn@import_queue`].
//!
//! For more information about AuRa, the Substrate crate should be checked.

use codec::Codec;
use cumulus_client_consensus_common::{
	ParachainBlockImportMarker, ParachainCandidate, ParachainConsensus,
};
use cumulus_primitives_core::{relay_chain::Hash as PHash, PersistedValidationData};

use futures::lock::Mutex;
use sc_client_api::{backend::AuxStore, BlockOf};
use sc_consensus::BlockImport;
use sc_consensus_slots::{BackoffAuthoringBlocksStrategy, SimpleSlotWorker, SlotInfo};
use sc_telemetry::TelemetryHandle;
use sp_api::ProvideRuntimeApi;
use sp_application_crypto::AppPublic;
use sp_blockchain::HeaderBackend;
use sp_consensus::{EnableProofRecording, Environment, ProofRecording, Proposer, SyncOracle};
use sp_consensus_aura::{sr25519::AuthorityId as AuraId, AuraApi, SlotDuration};
use sp_core::crypto::Pair;
use sp_inherents::CreateInherentDataProviders;
use sp_keystore::KeystorePtr;
use sp_runtime::traits::{Block as BlockT, Header as HeaderT, Member, NumberFor};
use std::{convert::TryFrom, marker::PhantomData, sync::Arc};

mod digest_provider;
mod import_queue;
mod moonsama_aura_worker;

use moonsama_aura_worker::{build_moonsama_aura_worker, BuildMoonsamaAuraWorkerParams};

pub use import_queue::{build_verifier, import_queue, BuildVerifierParams, ImportQueueParams};
pub use sc_consensus_aura::{slot_duration, AuraVerifier, BuildAuraWorkerParams, SlotProportion};
pub use sc_consensus_slots::InherentDataProviderExt;

pub mod collator;
pub mod collators;
pub mod equivocation_import_queue;

const LOG_TARGET: &str = "aura::cumulus";

/// The implementation of the AURA consensus for parachains.
pub struct AuraConsensus<B, CIDP, W> {
	create_inherent_data_providers: Arc<CIDP>,
	aura_worker: Arc<Mutex<W>>,
	slot_duration: SlotDuration,
	_phantom: PhantomData<B>,
}

impl<B, CIDP, W> Clone for AuraConsensus<B, CIDP, W> {
	fn clone(&self) -> Self {
		Self {
			create_inherent_data_providers: self.create_inherent_data_providers.clone(),
			aura_worker: self.aura_worker.clone(),
			slot_duration: self.slot_duration,
			_phantom: PhantomData,
		}
	}
}

/// Parameters of [`AuraConsensus::build`].
pub struct BuildAuraConsensusParams<PF, BI, CIDP, Client, BS, SO, DP> {
	pub proposer_factory: PF,
	pub create_inherent_data_providers: CIDP,
	pub block_import: BI,
	pub para_client: Arc<Client>,
	pub backoff_authoring_blocks: Option<BS>,
	pub sync_oracle: SO,
	pub keystore: KeystorePtr,
	pub force_authoring: bool,
	pub slot_duration: SlotDuration,
	pub telemetry: Option<TelemetryHandle>,
	pub block_proposal_slot_portion: SlotProportion,
	pub max_block_proposal_slot_portion: Option<SlotProportion>,
	pub additional_digests_provider: DP,
}

impl<B, CIDP> AuraConsensus<B, CIDP, ()>
where
	B: BlockT,
	CIDP: CreateInherentDataProviders<B, (PHash, PersistedValidationData)> + 'static,
	CIDP::InherentDataProviders: InherentDataProviderExt,
{
	/// Create a new boxed instance of AURA consensus.
	pub fn build<P, Client, BI, SO, PF, BS, DP, Error>(
		BuildAuraConsensusParams {
			proposer_factory,
			create_inherent_data_providers,
			block_import,
			para_client,
			backoff_authoring_blocks,
			sync_oracle,
			keystore,
			force_authoring,
			slot_duration,
			telemetry,
			block_proposal_slot_portion,
			max_block_proposal_slot_portion,
			additional_digests_provider,
		}: BuildAuraConsensusParams<PF, BI, CIDP, Client, BS, SO, DP>,
	) -> Box<dyn ParachainConsensus<B>>
	where
		Client:
			ProvideRuntimeApi<B> + BlockOf + AuxStore + HeaderBackend<B> + Send + Sync + 'static,
		Client::Api: AuraApi<B, P::Public>,
		BI: BlockImport<B, Transaction = sp_api::TransactionFor<Client, B>>
			+ ParachainBlockImportMarker
			+ Send
			+ Sync
			+ 'static,
		SO: SyncOracle + Send + Sync + Clone + 'static,
		BS: BackoffAuthoringBlocksStrategy<NumberFor<B>> + Send + Sync + 'static,
		PF: Environment<B, Error = Error> + Send + Sync + 'static,
		PF::Proposer: Proposer<
			B,
			Error = Error,
			Transaction = sp_api::TransactionFor<Client, B>,
			ProofRecording = EnableProofRecording,
			Proof = <EnableProofRecording as ProofRecording>::Proof,
		>,
		Error: std::error::Error + Send + From<sp_consensus::Error> + 'static,
<<<<<<< HEAD
		P: Pair + Send + Sync,
		P::Public: AppPublic + Hash + Member + Encode + Decode,
		P::Signature: TryFrom<Vec<u8>> + Hash + Member + Encode + Decode,
		DP: digest_provider::DigestsProvider<AuraId, <B as BlockT>::Hash> + Send + Sync + 'static,
=======
		P: Pair + 'static,
		P::Public: AppPublic + Member + Codec,
		P::Signature: TryFrom<Vec<u8>> + Member + Codec,
>>>>>>> 0a6d90fb
	{
		let worker = build_moonsama_aura_worker::<P, _, _, _, _, _, _, _, _, _>(
			BuildMoonsamaAuraWorkerParams {
				client: para_client,
				block_import,
				justification_sync_link: (),
				proposer_factory,
				sync_oracle,
				force_authoring,
				backoff_authoring_blocks,
				keystore,
				telemetry,
				block_proposal_slot_portion,
				max_block_proposal_slot_portion,
				additional_digests_provider: Arc::new(additional_digests_provider),
				compatibility_mode: sc_consensus_aura::CompatibilityMode::None,
			},
		);

		Box::new(AuraConsensus {
			create_inherent_data_providers: Arc::new(create_inherent_data_providers),
			aura_worker: Arc::new(Mutex::new(worker)),
			slot_duration,
			_phantom: PhantomData,
		})
	}
}

impl<B, CIDP, W> AuraConsensus<B, CIDP, W>
where
	B: BlockT,
	CIDP: CreateInherentDataProviders<B, (PHash, PersistedValidationData)> + 'static,
	CIDP::InherentDataProviders: InherentDataProviderExt,
{
	/// Create the inherent data.
	///
	/// Returns the created inherent data and the inherent data providers used.
	async fn inherent_data(
		&self,
		parent: B::Hash,
		validation_data: &PersistedValidationData,
		relay_parent: PHash,
	) -> Option<CIDP::InherentDataProviders> {
		self.create_inherent_data_providers
			.create_inherent_data_providers(parent, (relay_parent, validation_data.clone()))
			.await
			.map_err(|e| {
				tracing::error!(
					target: LOG_TARGET,
					error = ?e,
					"Failed to create inherent data providers.",
				)
			})
			.ok()
	}
}

#[async_trait::async_trait]
impl<B, CIDP, W> ParachainConsensus<B> for AuraConsensus<B, CIDP, W>
where
	B: BlockT,
	CIDP: CreateInherentDataProviders<B, (PHash, PersistedValidationData)> + Send + Sync + 'static,
	CIDP::InherentDataProviders: InherentDataProviderExt + Send,
	W: SimpleSlotWorker<B> + Send + Sync,
	W::Proposer: Proposer<B, Proof = <EnableProofRecording as ProofRecording>::Proof>,
{
	async fn produce_candidate(
		&mut self,
		parent: &B::Header,
		relay_parent: PHash,
		validation_data: &PersistedValidationData,
	) -> Option<ParachainCandidate<B>> {
		let inherent_data_providers =
			self.inherent_data(parent.hash(), validation_data, relay_parent).await?;

		let info = SlotInfo::new(
			inherent_data_providers.slot(),
			Box::new(inherent_data_providers),
			self.slot_duration.as_duration(),
			parent.clone(),
			// Set the block limit to 50% of the maximum PoV size.
			//
			// TODO: If we got benchmarking that includes the proof size,
			// we should be able to use the maximum pov size.
			Some((validation_data.max_pov_size / 2) as usize),
		);

		let res = self.aura_worker.lock().await.on_slot(info).await?;

		Some(ParachainCandidate { block: res.block, proof: res.storage_proof })
	}
}<|MERGE_RESOLUTION|>--- conflicted
+++ resolved
@@ -43,6 +43,9 @@
 use sp_keystore::KeystorePtr;
 use sp_runtime::traits::{Block as BlockT, Header as HeaderT, Member, NumberFor};
 use std::{convert::TryFrom, marker::PhantomData, sync::Arc};
+
+use core::hash;
+use sp_application_crypto::AppCrypto;
 
 mod digest_provider;
 mod import_queue;
@@ -140,16 +143,11 @@
 			Proof = <EnableProofRecording as ProofRecording>::Proof,
 		>,
 		Error: std::error::Error + Send + From<sp_consensus::Error> + 'static,
-<<<<<<< HEAD
-		P: Pair + Send + Sync,
-		P::Public: AppPublic + Hash + Member + Encode + Decode,
-		P::Signature: TryFrom<Vec<u8>> + Hash + Member + Encode + Decode,
+		P: Pair + 'static + Send + Sync,
+		P::Public: AppPublic + Member + Codec,
+		P::Signature: TryFrom<Vec<u8>> + hash::Hash + Member + Codec,
+		<AuraId as AppCrypto>::Pair: std::marker::Sync + std::marker::Send,
 		DP: digest_provider::DigestsProvider<AuraId, <B as BlockT>::Hash> + Send + Sync + 'static,
-=======
-		P: Pair + 'static,
-		P::Public: AppPublic + Member + Codec,
-		P::Signature: TryFrom<Vec<u8>> + Member + Codec,
->>>>>>> 0a6d90fb
 	{
 		let worker = build_moonsama_aura_worker::<P, _, _, _, _, _, _, _, _, _>(
 			BuildMoonsamaAuraWorkerParams {
